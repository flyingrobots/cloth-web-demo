# Architecture Guide

This document explains how the major subsystems interact after the engine refactor. It complements
the component and data-flow diagrams with additional rationale and extension tips.


## Layers Overview

1. **UI/DOM Layer** – browser-facing code (`clothSceneController`, React components) that captures
   DOM elements, handles pointer input, and exposes debug actions. Render-only gizmos (e.g., pointer
   collider) are handled by a dedicated overlay system rather than the controller.
2. **Render Layer** – `WorldRendererSystem` copies a camera snapshot into `DOMToWebGL` and renders
<<<<<<< HEAD
   each frame (`EngineWorld.frame(dt)`), running even while simulation is paused.
   A `DebugOverlaySystem` also runs here to draw developer gizmos using `DebugOverlayState`.
=======
   each frame (`EngineWorld.frame(dt)`). Contract: the Render Layer MUST continue to run and render
   every frame even when the Simulation Layer is paused, and it MUST render only from immutable
   snapshots (camera/UI) without mutating or depending on live simulation state. Optimizations that
   skip or coalesce render frames while paused are forbidden; the layer is responsible for drawing
   UI/overlays from the latest snapshot regardless of simulation state.
>>>>>>> 0f121e46
3. **Simulation Layer** – `SimulationSystem`, `SimWorld`, `SimulationScheduler`, and physics modules
   (`ClothPhysics`, collision helpers). This layer is pure data/logic and exposes snapshots.
4. **Engine Layer** – `EngineWorld`, `SimulationRunner`, fixed-step loop. Responsible for deterministic
   ticking and system ordering.
5. **Entity Layer** – minimal ECS with `EntityManager`, used to track cloth body components today and
   ready for future systems (camera rigs, HUDs, audio emitters, etc.).


## Dependency Injection Strategy

- All core orchestrators accept optional constructor parameters. Tests can inject stubs, and future
  projects can replace pieces without editing the original classes.
- `ClothSceneController` receives `SimulationSystem`, `SimulationRunner`, `SimWorld`, and `EngineWorld`
  instances, and installs `CameraSystem` + `WorldRendererSystem` at init. The controller exposes
  getters so UI code can construct `EngineActions` without reaching into internals.
- Physics primitives (e.g., `ClothPhysics`) receive a `GravityController` so temporary overrides never
  leak outside the body itself.


## Extending the System

- **Adding Camera Systems**: create a new engine system, register it via `SimulationRunner.getEngine()`,
  and feed it data from `SimulationSystem.getSnapshot()`. Our default is `CameraSystem` which provides
  a spring and a read-only snapshot object that is pooled to avoid allocations.
- **Additional Components**: attach new component types to the `Entity` created for each cloth. Since
  adapters already implement the `Component` interface, you can layer additional behaviour (e.g.,
  analytics trackers or debug helpers) without touching simulation code.
- **Alternative Input Sources**: provide your own pointer adapter and call `simulationSystem.notifyPointer`
  as needed. The controller never assumes events come from DOM events specifically.


## API Documentation

Run `npm run docs:api` to generate Markdown API docs in `docs/api/` using TypeDoc. The configuration lives
in `typedoc.json` and includes version and git revision metadata for traceability.


## Testing Notes

- `ClothSceneController` is exercised via DOM integration tests; targeted unit tests can be added by
  injecting mocked `SimulationRunner`/`SimulationSystem` instances. App tests validate that the debug
  palette routes actions into `EngineActions`. The paused-render invariant is covered by
  `src/engine/render/__tests__/pausedRenderIntegration.test.ts`.
- Entity layer tests live in `src/engine/entity/__tests__/entity.test.ts`.
- The simulation runner owns its own suite (`src/engine/__tests__/simulationRunner.test.ts`) verifying
  real-time toggles, sub-step behaviour, and manual stepping.<|MERGE_RESOLUTION|>--- conflicted
+++ resolved
@@ -10,16 +10,12 @@
    DOM elements, handles pointer input, and exposes debug actions. Render-only gizmos (e.g., pointer
    collider) are handled by a dedicated overlay system rather than the controller.
 2. **Render Layer** – `WorldRendererSystem` copies a camera snapshot into `DOMToWebGL` and renders
-<<<<<<< HEAD
-   each frame (`EngineWorld.frame(dt)`), running even while simulation is paused.
-   A `DebugOverlaySystem` also runs here to draw developer gizmos using `DebugOverlayState`.
-=======
    each frame (`EngineWorld.frame(dt)`). Contract: the Render Layer MUST continue to run and render
    every frame even when the Simulation Layer is paused, and it MUST render only from immutable
    snapshots (camera/UI) without mutating or depending on live simulation state. Optimizations that
    skip or coalesce render frames while paused are forbidden; the layer is responsible for drawing
-   UI/overlays from the latest snapshot regardless of simulation state.
->>>>>>> 0f121e46
+   UI/overlays from the latest snapshot regardless of simulation state. A `DebugOverlaySystem` also
+   runs here to draw developer gizmos using `DebugOverlayState`.
 3. **Simulation Layer** – `SimulationSystem`, `SimWorld`, `SimulationScheduler`, and physics modules
    (`ClothPhysics`, collision helpers). This layer is pure data/logic and exposes snapshots.
 4. **Engine Layer** – `EngineWorld`, `SimulationRunner`, fixed-step loop. Responsible for deterministic
