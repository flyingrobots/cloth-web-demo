--- conflicted
+++ resolved
@@ -2,11 +2,7 @@
 
 ## Automated Tests
 - **DOM Flagging** – Render `App` and assert all key elements have `.cloth-enabled` while remaining visible when the WebGL controller is inactive.
-<<<<<<< HEAD
-- **Reduced-Motion Opt-Out** – Mock `prefers-reduced-motion: reduce` to verify `SimulationRuntime` never initializes and DOM opacity stays at defaults.
-=======
 - **Reduced-Motion Opt-Out** – Mock `prefers-reduced-motion: reduce` to verify `ClothSceneController` never initializes and DOM opacity stays at defaults.
->>>>>>> 30ec62b1
 - **Mesh Lifecycle** – Stub DOM capture utilities to confirm `captureElement`, `createMesh`, and `disposeMesh` fire appropriately through activation and offscreen cleanup.
 - **Pointer Impulse Hook** – Spy on `ClothPhysics.applyPointForce`, dispatch synthetic pointer events, and ensure impulse strength decays frame-to-frame.
 
