import * as THREE from 'three'
import { DOMToWebGL } from './domToWebGL'
import type { DOMMeshRecord } from './domToWebGL'
import { ClothPhysics } from './clothPhysics'
import { CollisionSystem } from './collisionSystem'
import { CANONICAL_HEIGHT_METERS } from './units'
import { ElementPool } from './elementPool'
import { EngineWorld } from '../engine/world'
import { SimulationSystem } from '../engine/systems/simulationSystem'
import { SimulationRunner } from '../engine/simulationRunner'
import { EntityManager } from '../engine/entity/entityManager'
import type { Entity } from '../engine/entity/entity'
import type { Component } from '../engine/entity/component'
import { SimWorld, type SimBody, type SimWarmStartConfig, type SimSleepConfig } from './simWorld'

const WARM_START_PASSES = 2

export type PinMode = 'top' | 'bottom' | 'corners' | 'none'

type DebugSettings = {
  realTime: boolean
  wireframe: boolean
  gravity: number
  impulseMultiplier: number
  constraintIterations: number
  substeps: number
  tessellationSegments: number
  pointerCollider: boolean
  pinMode: PinMode
}

type PointerState = {
  position: THREE.Vector2
  previous: THREE.Vector2
  velocity: THREE.Vector2
  active: boolean
  needsImpulse: boolean
}

type ClothItem = {
  element: HTMLElement
  cloth?: ClothPhysics
  originalOpacity: string
  clickHandler: (event: MouseEvent) => void
  isActive: boolean
  record?: DOMMeshRecord
  adapter?: ClothBodyAdapter
  entity?: Entity
  releasePinsTimeout?: number
}

/**
 * Adapts DOM-backed cloth meshes into the simulation layer while implementing the
 * Component contract so they can be tracked via {@link EntityManager}.
 */
class ClothBodyAdapter implements SimBody, Component {
  public readonly id: string
  private item: ClothItem
  private pointer: PointerState
  private collisionSystem: CollisionSystem
  private offscreenCallback: () => void
  private record: DOMMeshRecord
  private debug: Pick<DebugSettings, 'impulseMultiplier'>

  constructor(
    id: string,
    item: ClothItem,
    pointer: PointerState,
    collisionSystem: CollisionSystem,
    handleOffscreen: () => void,
    record: DOMMeshRecord,
    debug: Pick<DebugSettings, 'impulseMultiplier'>
  ) {
    this.id = id
    this.item = item
    this.pointer = pointer
    this.collisionSystem = collisionSystem
    this.offscreenCallback = handleOffscreen
    this.record = record
    this.debug = debug
  }

  update(dt: number) {
    const cloth = this.item.cloth
    if (!cloth) return

    if (this.pointer.needsImpulse) {
      const radius = this.getImpulseRadius()
      const strength = this.getImpulseStrength()
      const scaledForce = this.pointer.velocity.clone().multiplyScalar(strength)
      cloth.applyImpulse(this.pointer.position, scaledForce, radius)
      this.pointer.needsImpulse = false
    }

    cloth.update(dt)
    this.collisionSystem.apply(cloth)

    if (cloth.isOffscreen(-CANONICAL_HEIGHT_METERS)) {
      this.offscreenCallback()
    }
  }

  isSleeping() {
    const cloth = this.item.cloth
    if (!cloth) return true
    return cloth.isSleeping()
  }

  wake() {
    this.item.cloth?.wake()
  }

  wakeIfPointInside(point: THREE.Vector2) {
    this.item.cloth?.wakeIfPointInside(point)
  }

  warmStart(config: SimWarmStartConfig) {
    this.item.cloth?.warmStart(config)
  }

  configureSleep(config: SimSleepConfig) {
    const cloth = this.item.cloth
    if (!cloth) return
    cloth.setSleepThresholds(config.velocityThreshold, config.frameThreshold)
  }

  handleOffscreen() {
    this.offscreenCallback()
  }

  onAttach() {}

  onDetach() {}

  getBoundingSphere(): ReturnType<SimBody['getBoundingSphere']> {
    const cloth = this.item.cloth
    if (cloth) {
      const sphere = cloth.getBoundingSphere()
      return {
        center: new THREE.Vector2(sphere.center.x, sphere.center.y),
        radius: sphere.radius,
      }
    }

    const center = this.record.mesh.position
    const radius = Math.max(this.record.widthMeters ?? 0, this.record.heightMeters ?? 0) / 2 || 0.25
    return {
      center: new THREE.Vector2(center.x, center.y),
      radius,
    }
  }

  private getImpulseRadius() {
    const attr = this.item.element.dataset.clothImpulseRadius
    const parsed = attr ? Number.parseFloat(attr) : NaN
    if (!Number.isNaN(parsed) && parsed > 0) {
      return parsed
    }
    const { widthMeters = 0, heightMeters = 0 } = this.record ?? {}
    const base = Math.max(widthMeters, heightMeters)
    return base > 0 ? base / 2 : 0.25
  }

  private getImpulseStrength() {
    const attr = this.item.element.dataset.clothImpulseStrength
    const parsed = attr ? Number.parseFloat(attr) : NaN
    const elementStrength = !Number.isNaN(parsed) && parsed > 0 ? parsed : 1
    return elementStrength * this.debug.impulseMultiplier
  }
}

export type ClothSceneControllerOptions = {
  simulationSystem?: SimulationSystem
  simulationRunner?: SimulationRunner
  simWorld?: SimWorld
  engine?: EngineWorld
  fixedDelta?: number
  maxSubSteps?: number
}

/**
 * Coordinates DOM capture, pointer interaction, and simulation orchestration for the cloth demo.
 * The controller owns no game-loop logic directly; instead it delegates to the injected
 * {@link SimulationRunner} and {@link SimulationSystem} instances.
 */
export class ClothSceneController {
  private domToWebGL: DOMToWebGL | null = null
  private collisionSystem = new CollisionSystem()
  private items = new Map<HTMLElement, ClothItem>()
  private rafId: number | null = null
  private clock = new THREE.Clock()
  private disposed = false
  private pool: ElementPool | null = null
  private simulationSystem: SimulationSystem
  private simulationRunner: SimulationRunner
  private simWorld: SimWorld
  private engine: EngineWorld
  private entities = new EntityManager()
  private elementIds = new Map<HTMLElement, string>()
  private onResize = () => this.handleResize()
  private onScroll = () => {
    this.syncStaticMeshes()
    this.collisionSystem.refresh()
  }
  private pointer: PointerState = {
    position: new THREE.Vector2(),
    previous: new THREE.Vector2(),
    velocity: new THREE.Vector2(),
    active: false,
    needsImpulse: false,
  }
  private pointerHelper: THREE.Mesh | null = null
  private pointerHelperAttached = false
  private pointerColliderVisible = false
  private sleepConfig: SimSleepConfig = {
    velocityThreshold: 0.001,
    frameThreshold: 60,
  }
  private debug: DebugSettings = {
    realTime: true,
    wireframe: false,
    gravity: 9.81,
    impulseMultiplier: 1,
    constraintIterations: 4,
    substeps: 1,
    tessellationSegments: 24,
    pointerCollider: false,
    pinMode: 'top',
  }
  private onPointerMove = (event: PointerEvent) => this.handlePointerMove(event)
  private onPointerLeave = () => this.resetPointer()

  /**
   * Creates a new cloth scene controller. All dependencies are optional and may be supplied to
   * facilitate testing or reuse across projects.
   */
  constructor(options: ClothSceneControllerOptions = {}) {
    this.simWorld = options.simWorld ?? new SimWorld()
    this.simulationSystem = options.simulationSystem ?? new SimulationSystem({ simWorld: this.simWorld })

<<<<<<< HEAD
    this.engine = options.engine ?? new EngineWorld()
    this.engine.addSystem(this.simulationSystem, { priority: 100 })
=======
    const engine = options.engine ?? new EngineWorld()
    engine.addSystem(this.simulationSystem, { priority: 100 })
>>>>>>> b0774064

    this.simulationRunner =
      options.simulationRunner ??
      new SimulationRunner({
        engine: this.engine,
        fixedDelta: options.fixedDelta,
        maxSubSteps: options.maxSubSteps ?? this.debug.substeps,
      })
  }

  /**
   * Prepares the controller by capturing cloth-enabled DOM elements, wiring event listeners,
   * and seeding static collision geometry. Calling this method multiple times is a no-op.
   */
  async init() {
    if (this.domToWebGL) return

    this.domToWebGL = new DOMToWebGL(document.body)
    this.pool = new ElementPool(this.domToWebGL)
    const viewport = this.domToWebGL.getViewportPixels()
    this.collisionSystem.setViewportDimensions(viewport.width, viewport.height)

    const clothElements = Array.from(
      document.querySelectorAll<HTMLElement>('.cloth-enabled')
    )

    if (!clothElements.length) return

    await this.prepareElements(clothElements)

    window.addEventListener('resize', this.onResize, { passive: true })
    window.addEventListener('scroll', this.onScroll, { passive: true })
    window.addEventListener('pointermove', this.onPointerMove, { passive: true })
    window.addEventListener('pointerup', this.onPointerLeave, { passive: true })
    window.addEventListener('pointerleave', this.onPointerLeave, { passive: true })
    window.addEventListener('pointercancel', this.onPointerLeave, { passive: true })

    this.clock.start()
    this.animate()

    if (this.pointerColliderVisible) {
      this.setPointerColliderVisible(true)
    }
  }

  /**
   * Releases all resources created by {@link init}, including DOM attachments, cloth entities,
   * and simulation bodies. Safe to call even if initialization was skipped.
   */
  dispose() {
    this.disposed = true
    if (this.rafId) {
      cancelAnimationFrame(this.rafId)
    }

    if (this.pointerHelper) {
      if (this.domToWebGL) {
        this.domToWebGL.scene.remove(this.pointerHelper)
      }
      this.pointerHelper.geometry.dispose()
      const material = this.pointerHelper.material as THREE.Material
      material.dispose()
      this.pointerHelper = null
      this.pointerHelperAttached = false
    }

    window.removeEventListener('resize', this.onResize)
    window.removeEventListener('scroll', this.onScroll)
    window.removeEventListener('pointermove', this.onPointerMove)
    window.removeEventListener('pointerup', this.onPointerLeave)
    window.removeEventListener('pointerleave', this.onPointerLeave)
    window.removeEventListener('pointercancel', this.onPointerLeave)

    for (const item of this.items.values()) {
      if (item.releasePinsTimeout !== undefined) {
        clearTimeout(item.releasePinsTimeout)
        delete item.releasePinsTimeout
      }
      item.entity?.destroy()
      item.element.style.opacity = item.originalOpacity
      item.element.removeEventListener('click', item.clickHandler)
      this.pool?.destroy(item.element)
    }

    this.collisionSystem.clear()

    if (this.domToWebGL) {
      this.domToWebGL.detach()
      this.domToWebGL.renderer.dispose()
    }

    this.items.clear()
    this.domToWebGL = null
    this.pool = null
    this.simulationSystem.clear()
    this.setRealTime(false)
    if (this.engine) {
      const systemId = this.simulationSystem.id ?? 'simulation'
      this.engine.removeSystem(systemId)
    }
    this.entities.clear()
    this.elementIds.clear()
  }

  private async prepareElements(elements: HTMLElement[]) {
    if (!this.domToWebGL || !this.pool) return

    for (const element of elements) {
      await this.pool.prepare(element, this.debug.tessellationSegments)
      this.pool.mount(element)

      const record = this.pool.getRecord(element)

      const originalOpacity = element.style.opacity
      element.style.opacity = '0'

      const clickHandler = (event: MouseEvent) => {
        event.preventDefault()
        this.activate(element)
      }

      element.addEventListener('click', clickHandler)
      this.collisionSystem.addStaticBody(element)

      this.items.set(element, {
        element,
        originalOpacity,
        clickHandler,
        isActive: false,
        record,
      })
    }
  }

  private activate(element: HTMLElement) {
    if (!this.domToWebGL || !this.pool) return

    const item = this.items.get(element)
    if (!item || item.isActive) return

    item.isActive = true
    this.collisionSystem.removeStaticBody(element)
    this.resetPointer()

    const record = this.pool.getRecord(element)
    if (!record) return

    this.pool.resetGeometry(element)

    const cloth = new ClothPhysics(record.mesh, {
      damping: 0.97,
      constraintIterations: this.debug.constraintIterations,
    })

    cloth.setConstraintIterations(this.debug.constraintIterations)
    cloth.setSubsteps(1)
    this.applyPinMode(cloth)

    const gravityVector = new THREE.Vector3(0, -this.debug.gravity, 0)
    cloth.setGravity(gravityVector)

    cloth.addTurbulence(0.06)
    item.releasePinsTimeout = window.setTimeout(() => {
      cloth.releaseAllPins()
      delete item.releasePinsTimeout
    }, 900)

    item.cloth = cloth
    item.record = record
    const material = record.mesh.material as THREE.MeshBasicMaterial | undefined
    if (material) {
      material.wireframe = this.debug.wireframe
    }
    const adapterId = this.getBodyId(element)
    const adapter = new ClothBodyAdapter(
      adapterId,
      item,
      this.pointer,
      this.collisionSystem,
      () => this.handleClothOffscreen(item),
      record,
      this.debug
    )
    this.simulationSystem.addBody(adapter, {
      warmStart: this.createWarmStartConfig(),
      sleep: this.sleepConfig,
    })
    const entity = this.entities.createEntity({ id: adapterId, name: element.id })
    entity.addComponent(adapter)
    item.adapter = adapter
    item.entity = entity
    element.removeEventListener('click', item.clickHandler)
  }

  private animate() {
    if (this.disposed || !this.domToWebGL) return

    this.rafId = requestAnimationFrame(() => this.animate())
    const delta = Math.min(this.clock.getDelta(), 0.05)

    this.simulationRunner.update(delta)
    this.simulationRunner.getEngine().frame(delta)

    this.decayPointerImpulse()
    this.updatePointerHelper()
    this.domToWebGL.render()
  }

  private handleResize() {
    if (!this.domToWebGL) return
    this.domToWebGL.resize()
    const viewport = this.domToWebGL.getViewportPixels()
    this.collisionSystem.setViewportDimensions(viewport.width, viewport.height)
    this.collisionSystem.refresh()
    this.syncStaticMeshes()
  }

  private syncStaticMeshes() {
    if (!this.domToWebGL) return

    for (const item of this.items.values()) {
      if (item.isActive) continue
      const record = this.pool?.getRecord(item.element)
      if (record) {
        this.domToWebGL.updateMeshTransform(item.element, record)
      }
    }
  }

  private handlePointerMove(event: PointerEvent) {
    if (!this.domToWebGL) return
    const canonical = this.domToWebGL.pointerToCanonical(event.clientX, event.clientY)
    const x = canonical.x
    const y = canonical.y

    this.pointer.previous.copy(this.pointer.position)
    this.pointer.position.set(x, y)

    if (!this.pointer.active) {
      this.pointer.active = true
      this.pointer.previous.copy(this.pointer.position)
      this.simulationSystem.notifyPointer(this.pointer.position)
      this.updatePointerHelper()
      return
    }

    this.pointer.velocity.copy(this.pointer.position).sub(this.pointer.previous)
    const speedSq = this.pointer.velocity.lengthSq()

    if (speedSq > 0.0001) {
      this.pointer.needsImpulse = true
    }

    this.simulationSystem.notifyPointer(this.pointer.position)
    this.updatePointerHelper()
  }

  private resetPointer() {
    this.pointer.active = false
    this.pointer.needsImpulse = false
    this.pointer.velocity.set(0, 0)
    this.updatePointerHelper()
  }

  private getBodyId(element: HTMLElement) {
    let id = this.elementIds.get(element)
    if (!id) {
      id = `cloth-${this.elementIds.size + 1}`
      this.elementIds.set(element, id)
    }
    return id
  }

  private handleClothOffscreen(item: ClothItem) {
    if (!this.pool) return

    const element = item.element
    const adapter = item.adapter
    if (adapter) {
      this.simulationSystem.removeBody(adapter.id)
    }
    if (item.releasePinsTimeout !== undefined) {
      clearTimeout(item.releasePinsTimeout)
      delete item.releasePinsTimeout
    }
    if (item.entity) {
      item.entity.destroy()
      item.entity = undefined
    }

    this.pool.recycle(element)
    this.pool.resetGeometry(element)
    this.pool.mount(element)
    element.style.opacity = '0'
    element.addEventListener('click', item.clickHandler)
    this.collisionSystem.addStaticBody(element)
    item.isActive = false
    item.cloth = undefined
    item.adapter = undefined
  }

  /** Enables or disables wireframe rendering for every captured cloth mesh. */
  setWireframe(enabled: boolean) {
    this.debug.wireframe = enabled
    for (const item of this.items.values()) {
      const material = item.record?.mesh.material as THREE.MeshBasicMaterial | undefined
      if (material) {
        material.wireframe = enabled
      }
    }
  }

  /** Applies a new gravity scalar to every active cloth body. */
  setGravity(gravity: number) {
    this.debug.gravity = gravity
    for (const item of this.items.values()) {
      item.cloth?.setGravity(new THREE.Vector3(0, -gravity, 0))
    }
  }

  /** Adjusts the pointer impulse multiplier used by all cloth adapters. */
  setImpulseMultiplier(multiplier: number) {
    this.debug.impulseMultiplier = multiplier
  }

  /** Toggles real-time simulation updates. The controller still honours manual steps while paused. */
  setRealTime(enabled: boolean) {
    this.debug.realTime = enabled
    this.simulationRunner.setRealTime(enabled)
    if (enabled) {
      this.clock.getDelta()
    }
  }

  /** Sets the desired cloth physics sub-step count and propagates it to the runner and live cloths. */
  setSubsteps(substeps: number) {
    const clamped = Math.max(1, Math.round(substeps))
    this.debug.substeps = clamped
    this.simulationRunner.setSubsteps(clamped)
    for (const item of this.items.values()) {
      item.cloth?.setSubsteps(1)
    }
  }

  /** Updates constraint solver iterations for all cloth bodies. */
  setConstraintIterations(iterations: number) {
    const clamped = Math.max(1, Math.round(iterations))
    this.debug.constraintIterations = clamped
    for (const item of this.items.values()) {
      item.cloth?.setConstraintIterations(clamped)
    }
  }

  setPinMode(mode: PinMode) {
    this.debug.pinMode = mode
    const gravityVector = new THREE.Vector3(0, -this.debug.gravity, 0)
    for (const item of this.items.values()) {
      const cloth = item.cloth
      if (!cloth) continue
      cloth.releaseAllPins()
      this.applyPinMode(cloth)
      cloth.setGravity(gravityVector)
      const adapter = item.adapter
      if (adapter) {
        this.simulationSystem.queueWarmStart(adapter.id, this.createWarmStartConfig())
      }
    }
  }

  async setTessellationSegments(segments: number) {
    const pool = this.pool
    if (!pool) return
    const clamped = Math.max(1, Math.min(segments, 32))
    if (this.debug.tessellationSegments === clamped) return
    this.debug.tessellationSegments = clamped

    const tasks: Promise<void>[] = []

    for (const item of this.items.values()) {
      if (item.isActive) continue
      const element = item.element
      tasks.push(
        pool
          .prepare(element, clamped)
          .then(() => {
            pool.mount(element)
            item.record = pool.getRecord(element)
            const material = item.record?.mesh.material as THREE.MeshBasicMaterial | undefined
            if (material) {
              material.wireframe = this.debug.wireframe
            }
          })
      )
    }

    await Promise.all(tasks)
    this.collisionSystem.refresh()
  }

  setPointerColliderVisible(enabled: boolean) {
    this.debug.pointerCollider = enabled
    this.pointerColliderVisible = enabled
    if (!this.domToWebGL) return

    const helper = this.ensurePointerHelper()

    if (enabled) {
      if (!this.pointerHelperAttached) {
        this.domToWebGL.scene.add(helper)
        this.pointerHelperAttached = true
      }
      helper.visible = true
      this.updatePointerHelper()
    } else {
      helper.visible = false
      if (this.pointerHelperAttached) {
        this.domToWebGL.scene.remove(helper)
        this.pointerHelperAttached = false
      }
    }
  }

  stepOnce() {
    this.simulationRunner.stepOnce()
    this.decayPointerImpulse()
    this.updatePointerHelper()
  }

  private decayPointerImpulse() {
    if (this.pointer.needsImpulse) {
      this.pointer.velocity.multiplyScalar(0.65)
      if (this.pointer.velocity.lengthSq() < 0.25) {
        this.pointer.velocity.set(0, 0)
        this.pointer.needsImpulse = false
      }
    }
  }

  private updatePointerHelper() {
    if (!this.pointerHelper) return
    this.pointerHelper.visible = this.pointerColliderVisible
    if (!this.pointerColliderVisible) return
    this.pointerHelper.position.set(this.pointer.position.x, this.pointer.position.y, 0.2)
  }

  private ensurePointerHelper() {
    if (!this.pointerHelper) {
      const geometry = new THREE.SphereGeometry(0.12, 16, 16)
      const material = new THREE.MeshBasicMaterial({ color: 0xff6699, wireframe: true })
      this.pointerHelper = new THREE.Mesh(geometry, material)
      this.pointerHelper.visible = false
    }
    return this.pointerHelper
  }

  private applyPinMode(cloth: ClothPhysics) {
    switch (this.debug.pinMode) {
      case 'top':
        cloth.pinTopEdge()
        break
      case 'bottom':
        cloth.pinBottomEdge()
        break
      case 'corners':
        cloth.pinCorners()
        break
      case 'none':
      default:
        break
    }
  }

  private createWarmStartConfig(): SimWarmStartConfig {
    return {
      passes: WARM_START_PASSES,
      constraintIterations: this.debug.constraintIterations,
    }
  }
}<|MERGE_RESOLUTION|>--- conflicted
+++ resolved
@@ -238,13 +238,8 @@
     this.simWorld = options.simWorld ?? new SimWorld()
     this.simulationSystem = options.simulationSystem ?? new SimulationSystem({ simWorld: this.simWorld })
 
-<<<<<<< HEAD
     this.engine = options.engine ?? new EngineWorld()
     this.engine.addSystem(this.simulationSystem, { priority: 100 })
-=======
-    const engine = options.engine ?? new EngineWorld()
-    engine.addSystem(this.simulationSystem, { priority: 100 })
->>>>>>> b0774064
 
     this.simulationRunner =
       options.simulationRunner ??
@@ -339,13 +334,9 @@
     this.items.clear()
     this.domToWebGL = null
     this.pool = null
-    this.simulationSystem.clear()
+    // Pause, then detach; onDetach() will clear once.
     this.setRealTime(false)
-    if (this.engine) {
-      const systemId = this.simulationSystem.id ?? 'simulation'
-      this.engine.removeSystem(systemId)
-    }
-    this.entities.clear()
+    this.engine.removeSystem(this.simulationSystem.id)
     this.elementIds.clear()
   }
 
@@ -400,7 +391,7 @@
     })
 
     cloth.setConstraintIterations(this.debug.constraintIterations)
-    cloth.setSubsteps(1)
+    cloth.setSubsteps(this.debug.substeps)
     this.applyPinMode(cloth)
 
     const gravityVector = new THREE.Vector3(0, -this.debug.gravity, 0)
@@ -585,7 +576,7 @@
     this.debug.substeps = clamped
     this.simulationRunner.setSubsteps(clamped)
     for (const item of this.items.values()) {
-      item.cloth?.setSubsteps(1)
+      item.cloth?.setSubsteps(clamped)
     }
   }
 
