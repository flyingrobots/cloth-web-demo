--- conflicted
+++ resolved
@@ -147,11 +147,7 @@
     const simWorld = createSimWorld()
     const system = new SimulationSystem({ simWorld })
 
-<<<<<<< HEAD
-    system.onAttach(world as any)
-=======
     system.removeBody('missing')
->>>>>>> a80fae9b
 
     expect(simWorld.removeBody).not.toHaveBeenCalled()
   })
