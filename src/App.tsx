import { useEffect, useRef, useState } from "react"
import { ThemeProvider } from "@/components/theme-provider"
import { ModeToggle } from "@/components/mode-toggle"
import { Button } from "@/components/ui/button"
import { Dialog, DialogContent, DialogHeader, DialogTitle, DialogDescription } from "@/components/ui/dialog"
import {
  Card,
  CardContent,
  CardDescription,
  CardFooter,
  CardHeader,
  CardTitle,
} from "@/components/ui/card"
import { Switch } from "@/components/ui/switch"
import { Slider } from "@/components/ui/slider"
import {
  DropdownMenu,
  DropdownMenuContent,
  DropdownMenuRadioGroup,
  DropdownMenuRadioItem,
  DropdownMenuTrigger,
} from "@/components/ui/dropdown-menu"
import { ChevronDown } from "lucide-react"

import { ClothSceneController, type PinMode } from "./lib/clothSceneController"
import { EngineActions } from "./engine/debug/engineActions"
import type { CameraSnapshot } from './engine/camera/CameraSystem'
import { PRESETS, getPreset } from "./app/presets"

function Kbd({ children }: { children: React.ReactNode }) {
  return (
    <span className="inline-flex items-center justify-center rounded-md border bg-muted px-2 py-1 font-mono text-xs font-semibold text-muted-foreground">
      {children}
    </span>
  )
}

function DebugPalette({
  open,
  onOpenChange,
  wireframe,
  onWireframeChange,
  realTime,
  onRealTimeChange,
  gravity,
  onGravityChange,
  impulseMultiplier,
  onImpulseMultiplierChange,
  tessellationSegments,
  onTessellationChange,
  constraintIterations,
  onConstraintIterationsChange,
  substeps,
  onSubstepsChange,
  sleepVelocity,
  onSleepVelocityChange,
  sleepFrames,
  onSleepFramesChange,
  warmStartPasses,
  onWarmStartPassesChange,
  cameraZoom,
  onCameraZoomChange,
  cameraZoomActual,
  onWarmStartNow,
  onPresetSelect,
  pointerColliderVisible,
  onPointerColliderVisibleChange,
  pinMode,
  onPinModeChange,
  onStep,
  onReset,
}: {
  open: boolean
  onOpenChange: (open: boolean) => void
  wireframe: boolean
  onWireframeChange: (value: boolean) => void
  realTime: boolean
  onRealTimeChange: (value: boolean) => void
  gravity: number
  onGravityChange: (value: number) => void
  impulseMultiplier: number
  onImpulseMultiplierChange: (value: number) => void
  tessellationSegments: number
  onTessellationChange: (value: number) => void
  constraintIterations: number
  onConstraintIterationsChange: (value: number) => void
  substeps: number
  onSubstepsChange: (value: number) => void
  sleepVelocity: number
  onSleepVelocityChange: (value: number) => void
  sleepFrames: number
  onSleepFramesChange: (value: number) => void
  warmStartPasses: number
  onWarmStartPassesChange: (value: number) => void
  cameraZoom: number
  onCameraZoomChange: (value: number) => void
  cameraZoomActual: number
  onWarmStartNow?: () => void
  onPresetSelect?: (name: string) => void
  pointerColliderVisible: boolean
  onPointerColliderVisibleChange: (value: boolean) => void
  pinMode: PinMode
  onPinModeChange: (value: PinMode) => void
  onStep: () => void
  onReset: () => void
}) {
  const pinModeLabels: Record<PinMode, string> = {
    top: "Top Edge",
    bottom: "Bottom Edge",
    corners: "Corners",
    none: "None",
  }

  return (
    <Dialog open={open} onOpenChange={onOpenChange}>
      <DialogContent className="max-w-md border-none bg-background p-0" aria-describedby="debug-desc">
        <DialogHeader className="sr-only">
          <DialogTitle>Debug Settings</DialogTitle>
          <DialogDescription id="debug-desc">Simulation and render controls</DialogDescription>
        </DialogHeader>
        <Card>
          <CardHeader>
            <CardTitle>Debug Settings</CardTitle>
            <CardDescription>Control simulation parameters</CardDescription>
          </CardHeader>
          <CardContent className="grid gap-6">
            <div className="space-y-2">
              <div className="flex items-center justify-between text-sm font-medium">
                <span>Preset</span>
                <span className="text-muted-foreground">Quick configuration</span>
              </div>
              <DropdownMenu>
                <DropdownMenuTrigger asChild>
                  <Button variant="outline" className="w-full justify-between">
                    Choose Preset
                    <ChevronDown className="size-4 opacity-70" />
                  </Button>
                </DropdownMenuTrigger>
                <DropdownMenuContent align="start" className="w-48">
                  <DropdownMenuRadioGroup value="" onValueChange={(value) => onPresetSelect?.(value)}>
                    {PRESETS.map((p) => (
                      <DropdownMenuRadioItem key={p.name} value={p.name}>
                        {p.name}
                      </DropdownMenuRadioItem>
                    ))}
                  </DropdownMenuRadioGroup>
                </DropdownMenuContent>
              </DropdownMenu>
            </div>
            <div className="flex items-center justify-between gap-4">
              <div>
                <p className="font-semibold leading-none">Wireframe</p>
                <p className="text-sm text-muted-foreground">Toggle mesh rendering as wireframe</p>
              </div>
              <Switch aria-label="Wireframe" checked={wireframe} onCheckedChange={onWireframeChange} />
            </div>
            <div className="flex items-center justify-between gap-4">
              <div>
                <p className="font-semibold leading-none">Real-Time</p>
                <p className="text-sm text-muted-foreground">Pause simulation to step manually</p>
              </div>
              <Switch aria-label="Real-Time" checked={realTime} onCheckedChange={onRealTimeChange} />
            </div>
            <div className="flex items-center justify-between gap-4">
              <div>
                <p className="font-semibold leading-none">Pointer Collider</p>
                <p className="text-sm text-muted-foreground">Visualize the pointer collision sphere</p>
              </div>
              <Switch aria-label="Pointer Collider" checked={pointerColliderVisible} onCheckedChange={onPointerColliderVisibleChange} />
            </div>
            <div className="space-y-2">
              <div className="flex items-center justify-between text-sm font-medium">
                <span>Gravity</span>
                <span className="text-muted-foreground">{gravity.toFixed(2)} m/s²</span>
              </div>
              <Slider
                aria-label="Gravity"
                value={[gravity]}
                min={0}
                max={30}
                step={0.5}
                onValueChange={(value) => onGravityChange(value[0] ?? gravity)}
              />
            </div>
            <div className="space-y-2">
              <div className="flex items-center justify-between text-sm font-medium">
                <span>Impulse Multiplier</span>
                <span className="text-muted-foreground">{impulseMultiplier.toFixed(2)}</span>
              </div>
              <Slider
                aria-label="Impulse Multiplier"
                value={[impulseMultiplier]}
                min={0.1}
                max={3}
                step={0.1}
                onValueChange={(value) => onImpulseMultiplierChange(value[0] ?? impulseMultiplier)}
              />
            </div>
            <div className="space-y-2">
              <div className="flex items-center justify-between text-sm font-medium">
                <span>Tessellation</span>
                <span className="text-muted-foreground">
                  {tessellationSegments} × {tessellationSegments}
                </span>
              </div>
              <Slider
                aria-label="Tessellation"
                value={[tessellationSegments]}
                min={1}
                max={32}
                step={1}
                onValueChange={(value) => onTessellationChange(Math.round(value[0] ?? tessellationSegments))}
              />
            </div>
            <div className="space-y-2">
              <div className="flex items-center justify-between text-sm font-medium">
                <span>Constraint Iterations</span>
                <span className="text-muted-foreground">{constraintIterations}</span>
              </div>
              <Slider
                aria-label="Constraint Iterations"
                value={[constraintIterations]}
                min={1}
                max={12}
                step={1}
                onValueChange={(value) => onConstraintIterationsChange(Math.round(value[0] ?? constraintIterations))}
              />
            </div>
            <div className="space-y-2">
              <div className="flex items-center justify-between text-sm font-medium">
                <span>Substeps</span>
                <span className="text-muted-foreground">{substeps}</span>
              </div>
              <Slider
                aria-label="Substeps"
                value={[substeps]}
                min={1}
                max={8}
                step={1}
                onValueChange={(value) => onSubstepsChange(Math.round(value[0] ?? substeps))}
              />
            </div>
            <div className="space-y-2">
              <div className="flex items-center justify-between text-sm font-medium">
                <span>Sleep Velocity Threshold</span>
                <span className="text-muted-foreground">{sleepVelocity.toExponential(2)}</span>
              </div>
              <Slider
                aria-label="Sleep Velocity Threshold"
                value={[sleepVelocity]}
                min={0}
                max={0.01}
                step={0.0005}
                onValueChange={(value) => onSleepVelocityChange(Number(value[0] ?? sleepVelocity))}
              />
            </div>
            <div className="space-y-2">
              <div className="flex items-center justify-between text-sm font-medium">
                <span>Sleep Frame Threshold</span>
                <span className="text-muted-foreground">{sleepFrames}f</span>
              </div>
              <Slider
                aria-label="Sleep Frame Threshold"
                value={[sleepFrames]}
                min={10}
                max={240}
                step={10}
                onValueChange={(value) => onSleepFramesChange(Math.round(value[0] ?? sleepFrames))}
              />
            </div>
            <div className="space-y-2">
              <div className="flex items-center justify-between text-sm font-medium">
                <span>Warm Start Passes</span>
                <span className="text-muted-foreground">{warmStartPasses}</span>
              </div>
              <Slider
                value={[warmStartPasses]}
                min={0}
                max={6}
                step={1}
                aria-label="Warm Start Passes"
                onValueChange={(value) => onWarmStartPassesChange(Math.round(value[0] ?? warmStartPasses))}
              />
              <div>
                <Button variant="secondary" onClick={() => onWarmStartNow?.()} className="justify-self-start">
                  Warm Start Now
                </Button>
              </div>
            </div>
          <div className="space-y-2">
            <div className="flex items-center justify-between text-sm font-medium">
              <span>Camera Zoom</span>
              <span className="text-muted-foreground">{cameraZoom.toFixed(2)}×</span>
            </div>
          <Slider
            aria-label="Camera Zoom"
            value={[cameraZoom]}
            min={0.5}
            max={3}
            step={0.1}
            onValueChange={(value) => onCameraZoomChange(value[0] ?? cameraZoom)}
          />
        </div>
            <div className="space-y-1">
              <div className="flex items-center justify-between text-sm font-medium">
                <span>Camera Zoom (Actual)</span>
                <span className="text-muted-foreground">{cameraZoomActual.toFixed(2)}×</span>
              </div>
<<<<<<< HEAD
            <Slider
              aria-label="Camera Zoom"
              value={[cameraZoom]}
              min={0.5}
              max={3}
              step={0.1}
              onValueChange={(value) => onCameraZoomChange(value[0] ?? cameraZoom)}
            />
          </div>
            <div className="space-y-1">
              <div className="flex items-center justify-between text-sm font-medium">
                <span>Camera Zoom (Actual)</span>
                <span className="text-muted-foreground">{cameraZoomActual.toFixed(2)}×</span>
              </div>
=======
>>>>>>> 9eddfb62
            </div>
            <div className="space-y-2">
              <div className="flex items-center justify-between text-sm font-medium">
                <span>Pin Mode</span>
                <span className="text-muted-foreground">{pinModeLabels[pinMode]}</span>
              </div>
              <DropdownMenu>
                <DropdownMenuTrigger asChild>
                  <Button variant="outline" className="w-full justify-between">
                    {pinModeLabels[pinMode]}
                    <ChevronDown className="size-4 opacity-70" />
                  </Button>
                </DropdownMenuTrigger>
                <DropdownMenuContent align="start" className="w-48">
                  <DropdownMenuRadioGroup
                    value={pinMode}
                    onValueChange={(value) => onPinModeChange(value as PinMode)}
                  >
                    <DropdownMenuRadioItem value="top">Top Edge</DropdownMenuRadioItem>
                    <DropdownMenuRadioItem value="bottom">Bottom Edge</DropdownMenuRadioItem>
                    <DropdownMenuRadioItem value="corners">Corners</DropdownMenuRadioItem>
                    <DropdownMenuRadioItem value="none">None</DropdownMenuRadioItem>
                  </DropdownMenuRadioGroup>
                </DropdownMenuContent>
              </DropdownMenu>
            </div>
            {!realTime ? (
              <Button variant="secondary" onClick={onStep} className="justify-self-start">
                Step (Space)
              </Button>
            ) : null}
          </CardContent>
          <CardFooter className="flex justify-end gap-2">
            <Button variant="ghost" onClick={() => onOpenChange(false)}>
              Close
            </Button>
            <Button variant="outline" onClick={onReset}>
              Reset
            </Button>
          </CardFooter>
        </Card>
      </DialogContent>
    </Dialog>
  )
}

function Demo() {
  const controllerRef = useRef<ClothSceneController | null>(null)
  const actionsRef = useRef<EngineActions | null>(null)
  const realTimeRef = useRef(true)
  const [debugOpen, setDebugOpen] = useState(false)
  const [wireframe, setWireframe] = useState(false)
  const [realTime, setRealTime] = useState(true)
  const [gravity, setGravity] = useState(9.81)
  const [impulseMultiplier, setImpulseMultiplier] = useState(1)
  const [tessellationSegments, setTessellationSegments] = useState(24)
  const [constraintIterations, setConstraintIterations] = useState(4)
  const [substeps, setSubsteps] = useState(1)
  const [sleepVelocity, setSleepVelocity] = useState(0.001)
  const [sleepFrames, setSleepFrames] = useState(60)
  const [warmStartPasses, setWarmStartPasses] = useState(2)
  const [cameraZoom, setCameraZoom] = useState(1)
  const [cameraZoomActual, setCameraZoomActual] = useState(1)
  const [pointerColliderVisible, setPointerColliderVisible] = useState(false)
  const [pinMode, setPinMode] = useState<PinMode>("top")

  useEffect(() => {
    if (typeof window === "undefined") return
    const prefersReducedMotion = window.matchMedia("(prefers-reduced-motion: reduce)")
    if (prefersReducedMotion.matches) return

    const controller = new ClothSceneController()
    controllerRef.current = controller
    void controller.init().then(async () => {
      try {
        const { RenderSettingsState } = await import('./engine/render/RenderSettingsState')
        actionsRef.current = new EngineActions({
          runner: controller.getRunner(),
          world: controller.getEngine(),
          camera: controller.getCameraSystem() ?? undefined,
          simulation: controller.getSimulationSystem() ?? undefined,
          overlay: controller.getOverlayState() ?? undefined,
          renderSettings: new RenderSettingsState(),
          setTessellation: (segments: number) => controller.setTessellationSegments(segments),
          setPinMode: (mode) => controller.setPinMode(mode),
        })
        // Seed camera zoom target; inspector will poll after changes.
        actionsRef.current.setCameraTargetZoom(cameraZoom)
        // Seed inspector from snapshot if available.
        const snap = actionsRef.current.getCameraSnapshot?.()
        if (snap && typeof snap.zoom === 'number') {
          setCameraZoomActual(snap.zoom)
        }
        // Seed gravity and iterations to reflect UI defaults.
        actionsRef.current.setGravityScalar(gravity)
        actionsRef.current.setConstraintIterations(constraintIterations)
        // Seed sleep thresholds default for new activations and current bodies.
        controller.setSleepConfig({ velocityThreshold: sleepVelocity, frameThreshold: sleepFrames })
        actionsRef.current.setSleepConfig(sleepVelocity, sleepFrames)
      } catch (err) {
        // In tests or reduced-motion scenarios, controller internals may be absent.
        if (import.meta?.env?.MODE !== 'test') {
          console.warn('EngineActions init failed:', err)
        }
      }
    })

    const handler = (event: KeyboardEvent) => {
      if ((event.metaKey || event.ctrlKey) && event.key.toLowerCase() === "j") {
        event.preventDefault()
        setDebugOpen((open) => !open)
        return
      }
      if (!realTimeRef.current && event.key === " ") {
        event.preventDefault()
        if (actionsRef.current) {
          actionsRef.current.stepOnce()
        } else {
          controller.stepOnce()
        }
      }
    }
    window.addEventListener("keydown", handler)

    return () => {
      window.removeEventListener("keydown", handler)
      controller.dispose()
      controllerRef.current = null
      actionsRef.current = null
    }
  }, []) // eslint-disable-line react-hooks/exhaustive-deps

  useEffect(() => {
    actionsRef.current?.setWireframe(wireframe)
  }, [wireframe])

  useEffect(() => {
    realTimeRef.current = realTime
    actionsRef.current?.setRealTime(realTime)
    if (!actionsRef.current) controllerRef.current?.setRealTime(realTime)
  }, [realTime])

  useEffect(() => {
    actionsRef.current?.setGravityScalar(gravity)
    if (!actionsRef.current) controllerRef.current?.setGravity(gravity)
  }, [gravity])

  useEffect(() => {
    controllerRef.current?.setImpulseMultiplier(impulseMultiplier)
  }, [impulseMultiplier])

  useEffect(() => {
    actionsRef.current?.setConstraintIterations(constraintIterations)
    if (!actionsRef.current) controllerRef.current?.setConstraintIterations(constraintIterations)
  }, [constraintIterations])

  useEffect(() => {
    // Update default + broadcast when sleep thresholds change
    controllerRef.current?.setSleepConfig({ velocityThreshold: sleepVelocity, frameThreshold: sleepFrames })
    actionsRef.current?.setSleepConfig(sleepVelocity, sleepFrames)
  }, [sleepVelocity, sleepFrames])

  useEffect(() => {
    actionsRef.current?.setSubsteps(substeps)
    if (!actionsRef.current) controllerRef.current?.setSubsteps(substeps)
  }, [substeps])

  useEffect(() => {
<<<<<<< HEAD
    if (!actionsRef.current) {
      setCameraZoomActual(cameraZoom)
      return
    }
    actionsRef.current.setCameraTargetZoom(cameraZoom)
    let rafId = 0
    type ActionsWithSnapshot = EngineActions & { getCameraSnapshot: () => CameraSnapshot | undefined }
    const poll = () => {
      const snap = (actionsRef.current as unknown as ActionsWithSnapshot | null)?.getCameraSnapshot?.()
      if (snap && typeof snap.zoom === 'number') {
        setCameraZoomActual(snap.zoom)
        const animating = Math.abs(snap.zoom - cameraZoom) > 0.01 || Math.abs(snap.zoomVelocity ?? 0) > 0.001
        if (animating) rafId = requestAnimationFrame(poll)
      } else {
        rafId = requestAnimationFrame(poll)
      }
    }
    rafId = requestAnimationFrame(poll)
    return () => cancelAnimationFrame(rafId)
=======
    actionsRef.current?.setCameraTargetZoom(cameraZoom)
    // Sample snapshot shortly after updating target zoom for inspector display.
    Promise.resolve().then(() => {
      const snap = actionsRef.current?.getCameraSnapshot?.()
      if (snap && typeof snap.zoom === 'number') setCameraZoomActual(snap.zoom)
    })
>>>>>>> 9eddfb62
  }, [cameraZoom])

  useEffect(() => {
    void actionsRef.current?.setTessellation(tessellationSegments)
  }, [tessellationSegments])

  useEffect(() => {
    actionsRef.current?.setPointerOverlayVisible(pointerColliderVisible)
  }, [pointerColliderVisible])

  useEffect(() => {
    actionsRef.current?.setPinMode(pinMode)
    if (!actionsRef.current) controllerRef.current?.setPinMode(pinMode)
  }, [pinMode])

  const modifierKey =
    typeof navigator !== "undefined" && navigator?.platform?.toLowerCase().includes("mac") ? "⌘" : "Ctrl"

  return (
    <>
      <div className="fixed right-6 top-6 z-40">
        <ModeToggle />
      </div>
      <main className="flex min-h-screen flex-col items-center justify-center gap-6 bg-[radial-gradient(circle_at_top,#eef2ff_0%,#f8fafc_100%)] px-6 py-12 text-center text-slate-900 dark:bg-[radial-gradient(circle_at_top,#0f172a_0%,#1e293b_100%)] dark:text-slate-100">
        <h1 className="text-4xl font-bold md:text-5xl">Cloth Playground</h1>
        <p className="max-w-xl text-sm text-slate-600 dark:text-slate-300 md:text-base">
          This minimal scene keeps the DOM simple while we tune the cloth overlay. Click the button below to peel it
          away.
        </p>
        <Button className="cloth-enabled px-8 py-6 text-base font-semibold shadow-lg" size="lg">
          Peel Back
        </Button>
      </main>
      <div className="fixed bottom-6 left-1/2 z-40 -translate-x-1/2 rounded-full bg-slate-900/85 px-4 py-2 text-sm text-slate-100 shadow-lg backdrop-blur">
        Press <Kbd>{modifierKey}</Kbd> + <Kbd>J</Kbd> to open the debug palette
      </div>
      <DebugPalette
        open={debugOpen}
        onOpenChange={setDebugOpen}
        wireframe={wireframe}
        onWireframeChange={setWireframe}
        realTime={realTime}
        onRealTimeChange={setRealTime}
        gravity={gravity}
        onGravityChange={setGravity}
        impulseMultiplier={impulseMultiplier}
        onImpulseMultiplierChange={setImpulseMultiplier}
        tessellationSegments={tessellationSegments}
        onTessellationChange={setTessellationSegments}
        constraintIterations={constraintIterations}
        onConstraintIterationsChange={setConstraintIterations}
        substeps={substeps}
        onSubstepsChange={setSubsteps}
        sleepVelocity={sleepVelocity}
        onSleepVelocityChange={setSleepVelocity}
        sleepFrames={sleepFrames}
        onSleepFramesChange={setSleepFrames}
        warmStartPasses={warmStartPasses}
        onWarmStartPassesChange={setWarmStartPasses}
        cameraZoom={cameraZoom}
        onCameraZoomChange={setCameraZoom}
        cameraZoomActual={cameraZoomActual}
        onWarmStartNow={() => actionsRef.current?.warmStartNow(warmStartPasses, constraintIterations)}
        onPresetSelect={(name: string) => {
          const p = getPreset(name)
          if (!p) return
          setGravity(p.gravity)
          setConstraintIterations(p.iterations)
          setSleepVelocity(p.sleepVelocity)
          setSleepFrames(p.sleepFrames)
          setWarmStartPasses(p.warmStartPasses)
          setCameraZoom(p.cameraZoom)
        }}
        pointerColliderVisible={pointerColliderVisible}
        onPointerColliderVisibleChange={setPointerColliderVisible}
        pinMode={pinMode}
        onPinModeChange={setPinMode}
        onStep={() => actionsRef.current?.stepOnce()}
        onReset={() => {
          setWireframe(false)
          setRealTime(true)
          setGravity(9.81)
          setImpulseMultiplier(1)
          setTessellationSegments(24)
          setConstraintIterations(4)
          setSubsteps(1)
          setCameraZoom(1)
          setPointerColliderVisible(false)
          setPinMode("top")
          // Apply seeded defaults
          controllerRef.current?.setSleepConfig({ velocityThreshold: 0.001, frameThreshold: 60 })
          actionsRef.current?.setSleepConfig(0.001, 60)
        }}
      />
    </>
  )
}

function App() {
  return (
    <ThemeProvider defaultTheme="dark" storageKey="vite-ui-theme">
      <Demo />
    </ThemeProvider>
  )
}

export default App<|MERGE_RESOLUTION|>--- conflicted
+++ resolved
@@ -306,23 +306,6 @@
                 <span>Camera Zoom (Actual)</span>
                 <span className="text-muted-foreground">{cameraZoomActual.toFixed(2)}×</span>
               </div>
-<<<<<<< HEAD
-            <Slider
-              aria-label="Camera Zoom"
-              value={[cameraZoom]}
-              min={0.5}
-              max={3}
-              step={0.1}
-              onValueChange={(value) => onCameraZoomChange(value[0] ?? cameraZoom)}
-            />
-          </div>
-            <div className="space-y-1">
-              <div className="flex items-center justify-between text-sm font-medium">
-                <span>Camera Zoom (Actual)</span>
-                <span className="text-muted-foreground">{cameraZoomActual.toFixed(2)}×</span>
-              </div>
-=======
->>>>>>> 9eddfb62
             </div>
             <div className="space-y-2">
               <div className="flex items-center justify-between text-sm font-medium">
@@ -491,7 +474,6 @@
   }, [substeps])
 
   useEffect(() => {
-<<<<<<< HEAD
     if (!actionsRef.current) {
       setCameraZoomActual(cameraZoom)
       return
@@ -511,14 +493,6 @@
     }
     rafId = requestAnimationFrame(poll)
     return () => cancelAnimationFrame(rafId)
-=======
-    actionsRef.current?.setCameraTargetZoom(cameraZoom)
-    // Sample snapshot shortly after updating target zoom for inspector display.
-    Promise.resolve().then(() => {
-      const snap = actionsRef.current?.getCameraSnapshot?.()
-      if (snap && typeof snap.zoom === 'number') setCameraZoomActual(snap.zoom)
-    })
->>>>>>> 9eddfb62
   }, [cameraZoom])
 
   useEffect(() => {
