# On Document-Based Rendering Engines—Why Web Design Feels So Clunky And How To Fix It

For decades the web has treated every page like a document. HTML, CSS, and the browser’s layout engine were designed to flow text, paginate articles, and keep markup accessible no matter the device. That legacy is why a plain `<p>` looks right on every screen, why screen readers can navigate effortlessly, and why a broken JavaScript bundle doesn’t kill your content. It’s also why the typical website still feels like a dressed-up report despite our hardware being capable of running entire game engines.

Document-centric rendering gives us universality, but the trade-off is rigidity. When a designer wants kinetic layout, real physics, or truly fluid animation, the DOM’s cascading rules, reflow, and box model become constraints rather than allies. Responsive design solved screen fragmentation with breakpoints, percentages, and media queries—a brute-force approach that keeps piling rules onto an already complex system. Developers juggle three technologies at once (HTML, CSS, JavaScript) just to coax an element into the right spot, while stakeholders wonder why “make it pop” becomes a project in itself.

Contrast that with modern app or game UI stacks. Engines like Unity, Unreal, or even Apple’s UIKit define a canonical coordinate system—one logical screen measured in meters or points—then let everything anchor, stretch, and animate deterministically. Designers think in normalized space, engineers wire physics in real-world units, and the runtime handles scaling for any device. The result is consistency and expressiveness without a mountain of exceptional cases.

So why doesn’t the web follow suit? Because browsers do far more than paint pixels: they preserve selection, zoom, international text flow, accessibility semantics, incremental loading, progressive enhancement, and decades of backward compatibility. Replacing the DOM with a pure scene graph would fracture that foundation and strand the content that makes the web valuable.

But we don’t have to wait for browsers to reinvent themselves—we can layer a canonical, scene-graph mindset on today’s platform. Keep the DOM acting as the semantic backbone for SEO and assistive tech. Then capture those elements into a WebGL overlay, map them into a canonical meter-based space, and drive them with real-time physics or animation. Think of it as building our own rendering engine on top of the browser: DOM for meaning, WebGL for the spectacle.

This hybrid approach unlocks richer interaction models without sacrificing accessibility. You can author layouts in human-friendly units, apply consistent anchoring and scaling policies, and run cloth simulations or shader-driven effects that stay in sync across screens. The browser still handles the hard problems—text, input, semantics—while your overlay delivers the tactile, surprising experiences the document model struggles to express.

Web design feels clunky not because the medium is doomed, but because we’ve let the document metaphor dictate the limits of our imagination. By embracing canonical spaces and scene-graph techniques alongside the DOM, we get to reinvent the web from inside the web. The tools are ready. Time to rise, grind, and build the interfaces we’ve been waiting to use.

---

### Build Notes & Ideas

- **Canonical Units**: Adopt 1 meter as the base unit for physics and rendering. Convert DOM pixels using `PIXELS_PER_METER ≈ 3779.53` (derived from the CSS reference pixel) to keep gravity and forces intuitive.
- **Anchor Policies**: Borrow from game UI—define anchors, pivots, and stretch modes per captured element so the canonical space maps predictably onto any viewport.
- **Hybrid Stack**: Treat the DOM as semantic scaffolding; WebGL handles presentation/physics. Keeps accessibility intact without sacrificing visual ambition.
- **Progressive Enhancement**: Respect `prefers-reduced-motion` and fall back to DOM-only rendering. Accessibility doesn’t have to fight spectacle.
- **Next Steps**: Implement the meter-space refactor, automate physics tests, and storyboard how we explain this dual-layer architecture during demos.
- **Element Pooling**: Capture once, reuse meshes, and reset geometry with an `ElementPool`—we’re borrowing the “allocate upfront” mantra so each reveal stays GC-free.
- **Tests First**: Writing the pool specs before implementation clarified the lifecycle (prepare → mount → recycle → destroy) and made the API obvious.
- **Meta Goal**: We’re not just shipping a demo—we’re documenting the mental models so newer devs can see how the pieces fit. Think “lab notes” that double as a crash-course blog post.
- **TS is POOP**: TypeScript keeps leaking `any` and ceremony; tests catch real bugs without the compile-time theater. Another reason we prioritise robust JavaScript tests over typesafety cosplay.
- **Constraint-Based Cloth**: Our cloth uses distance constraints (Verlet relaxation), which doubles as the backbone for ropes, hair, and semi-rigid panels. By tuning constraint networks/iterations we can spin future effects without rewriting the solver.
- **Behavior-First Tests**: New specs hit gravity, pinning, pointer gusts, AABB clamping, and offscreen teardown strictly through the public API—designing the tests first highlighted where the solver needed explicit geometry sync.
- **Tests Before Refactor**: Even with existing code, drafting the specs first exposed the gaps (like collisions not syncing geometry). Writing tests ahead of tweaks keeps us honest about API design instead of retrofitting assertions to the implementation.
- **Sleep / Wake Design**: We plan to hibernate cloth once vertex deltas fall below a threshold across several frames, then wake it if a pointer or collider re-enters the cloth’s bounding sphere/AABB. Keeps CPU costs down while making future interactions snappy.
- **Engine Inspiration**: Revisiting the old Caverns ECS reminded us to separate simulation ticks from rendering—fixed step physics, active system lists, and clean wake/sleep hooks. We can borrow those patterns (even code) as we scale this cloth world.
- **Systems/Nodes/World Pattern**: Caverns’ trio of `System` + `SystemNodeList` + `World` keeps entities/components malleable while systems auto-manage the node membership they care about. That architecture (plus prioritizeable system registry) is the template for our future physics scheduler.
- **Timeless Simplicity**: The Caverns engine is a reminder that ruthless separation of concerns ages well—clean entities, decoupled systems, and composable node lists stay readable decades later.
- **Sleeping Cloth**: Added sleep detection (max delta threshold + frame counter) with tests first, plus bounding-sphere wake hooks—first concrete step toward an active-object physics loop.
- **Impulse API Goal**: Next up, centralize all external forces behind an `applyImpulse(point, force)` method so collisions, wind, and scripted effects share a single wake+force path.
- **Scheduler Scope**: The upcoming scheduler shouldn’t be cloth-specific; it’ll manage any sleep-capable sim object so we can hibernate cloth, rigid bodies, particles, or future delights under one active-set loop.
- **Simulation Scheduler**: Built a generic `SimulationScheduler` so only awake bodies tick; pointer notifications wake sleepers and adapters remove cloth when it leaves the stage.
- **SimWorld Specs First**: Wrote breadth tests for a `SimWorld` (pointer wakes, sweep overlaps, duplicate guards) before coding it—implementation now wraps the scheduler and performs simple swept-sphere broad phase.
- **Continuous Collision To-Do**: Next big challenge: swept sphere-vs-cloth triangles that glide through instead of stopping—time-of-impact and post-contact drift so rigid bodies glance off while the cloth deforms.
- **Visualization Plan**: Later we’ll add animated SVG scenarios to illustrate tricky collisions (swept spheres, cloth glances) right in the blog.
- **Impulse API Tests**: Specs now assert `applyImpulse` wakes sleeping cloth, applies falloff, and ignores zero vectors before touching code—implementation updates both current and previous positions per particle.
- **Broad-Phase Reminder**: Realistic sims need swept-volume collision tests—future “SimWorld” should track bounding spheres/AABBs per body, sweep them each tick, and wake sleepers when overlaps (or time-of-impact) occur instead of relying on frame-to-frame teleport checks.
- **Code First, Record Second**: Every structural tweak (sleep states, scheduler, etc.) lands alongside matching tests and notes—the log becomes a narrative of decisions, not just code diffs. Future us (or readers) can trace the why, not just the what.
- **Append-Only Log**: We’re keeping these notes as a running stream—no edits, just additions—so anyone can replay the evolving mindset and watch the design pivot in real time.

### Typography & Unit Tangent

- Traditional UI units—points, ems, picas—descend from print. Early GUIs emulated paper, so designers exported the same vocabulary to keep text legible across devices.
- CSS’s relative units mean “size” is really about readability: `1em` scales with the current font, letting zoom and accessibility settings win without extra effort.
- True SI units would demand accurate display DPI plus respect for user zoom. Browsers quietly translate anyway, so “1 meter” would get normalized back to something practical.
- Our tactic: leave typography in ems/percentages for accessibility, but convert to meters inside the WebGL layer so physics and animation math stay grounded in real-world intuition.
- **Meters vs Pixels**: Setting `1 unit = 1 meter` keeps physical intuition intact—gravity remains `-9.81`, constraint lengths resemble real fabric dimensions, and forces feel consistent across devices. Pixel units would tie the sim to viewport DPI, forcing per-device tuning and breaking when users zoom.
- **Pointer DPI Gotchas**: Mouse and touch inputs report in device pixels, but every platform applies its own DPI scaling. Normalizing to meters lets us process pointer velocity once and adapt per OS, without guessing the hardware reporting resolution each time.

### Production Workflow Aside

- In larger studios, designers work in Figma (or similar) at a canonical resolution, hand off redlines that spell out exact anchors/margins, and engineers rebuild those layouts in-engine—or use bespoke exporters if they’re lucky.
- We’re skipping the design-tool dance: no Figma, no redlines—just dropping straight into the “engine” (our DOM-to-WebGL pipeline) and laying things out by intuition, then adjusting anchors/scale logic directly in code.
- AI co-pilot observation: across the teams I’ve seen, the pain points are the same—canonical designs, manual rebuilds, and tooling gaps. Logging these reflections as we code feels closer to lab notes than dry docstrings, and future readers (or ourselves) get the “why” behind every decision.
- Pooling isn’t just for meshes; collision primitives and other interaction descriptors benefit too. Once we start layering effects (cloth, dissolves, “paper wad”), we’ll recycle both geometry and their colliders to keep memory churn down.
- Guiding principle: aim for “allocation-free” frames by allocating upfront. Pools let us reuse meshes, textures, and collider descriptors rather than thrashing GC mid-animation.

### UI Animation Pipeline Rant

- Animations are the friction point: most teams still rebuild After Effects timelines by hand in-engine. Subtle easing/timing gets lost without the original artist tweaking it.
- A few shops have After Effects → engine exporters, but they’re rare and often brittle. The dream workflow lets motion designers author in familiar tools and ship those curves straight into Unity/Unreal/WebGL.
- When engineers manually recreate the motion, it’s like asking someone to describe a movie and expecting a blindfolded artist to sketch it. The magic lands only when the creator stays in control end-to-end.
- Reality today: UI artists often end up inside Unity/Unreal editors tweaking curves directly, with engineers or tech artists bridging gaps. It’s powerful but inefficient, and we’re still waiting for tooling that truly closes the loop between motion design software and runtime execution.

### WebGL Constraints Cheat Sheet

- No geometry shaders, no compute shaders: complex mesh deformations (crumpling, adaptive subdivision) require pre-tessellated geometry or CPU-side updates.
- GPGPU is possible but awkward—depends on float texture extensions or WebGL2 transform feedback, so most real-time physics in the browser still runs on the CPU.
- Pointer input arrives in CSS pixels without guaranteed DPI metadata, pushing us toward canonical meter space and custom normalization for consistent forces.
- Despite the constraints, WebGL’s ubiquity makes it the pragmatic choice for this demo; we can layer hybrid CPU/GPU techniques as needed without requiring bleeding-edge WebGPU support.
<<<<<<< HEAD
- 2025-10-12: README switched to npm commands for install/build/test so instructions match package-lock.
=======

- 2025-10-11: Added DOM integration specs covering capture/hide flow, resize refresh, and scheduler wake path.
>>>>>>> 726d0b69
<|MERGE_RESOLUTION|>--- conflicted
+++ resolved
@@ -76,9 +76,7 @@
 - GPGPU is possible but awkward—depends on float texture extensions or WebGL2 transform feedback, so most real-time physics in the browser still runs on the CPU.
 - Pointer input arrives in CSS pixels without guaranteed DPI metadata, pushing us toward canonical meter space and custom normalization for consistent forces.
 - Despite the constraints, WebGL’s ubiquity makes it the pragmatic choice for this demo; we can layer hybrid CPU/GPU techniques as needed without requiring bleeding-edge WebGPU support.
-<<<<<<< HEAD
-- 2025-10-12: README switched to npm commands for install/build/test so instructions match package-lock.
-=======
+
 
 - 2025-10-11: Added DOM integration specs covering capture/hide flow, resize refresh, and scheduler wake path.
->>>>>>> 726d0b69
+- 2025-10-12: README switched to npm commands for install/build/test so instructions match package-lock.